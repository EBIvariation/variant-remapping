--- conflicted
+++ resolved
@@ -124,17 +124,11 @@
             yield primary_group, supplementary_group, secondary_group
 
 
-<<<<<<< HEAD
 def order_reads(primary_group, primary_to_supplementary):
     """
     Order read and return the most 5' (smallest coordinates) first.
     if a supplementary read exists and is closer to the other read then it is used in place of the primary
     """
-=======
-def _order_reads(primary_group, primary_to_supplementary):
-    """Order reads and return the most 5' (smallest coordinates) first.
-    If a supplementary read exists and is closer to the other read then it is used in place of the primary."""
->>>>>>> c8a54ad5
     read1, read2 = primary_group
     suppl_read1 = suppl_read2 = None
     if read1 in primary_to_supplementary:
